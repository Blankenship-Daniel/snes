{
  "name": "zelda3-disasm-mcp-server",
  "version": "0.1.0",
  "description": "MCP server for Zelda 3 disassembly access, search, and analysis",
  "type": "module",
  "main": "dist/index.js",
  "bin": {
    "zelda3-mcp-server": "./dist/index.js"
  },
  "scripts": {
    "build": "tsc",
    "dev": "tsc --watch",
    "start": "node dist/index.js",
<<<<<<< HEAD
    "test": "echo \"No tests yet - skipping.\""
=======
    "test": "node -e \"console.log('No tests yet - skipping');\""
>>>>>>> 9d9c79b9
  },
  "dependencies": {
    "@modelcontextprotocol/sdk": "1.17.0"
  },
  "devDependencies": {
    "@types/node": "24.1.0",
    "typescript": "5.8.3"
  },
  "author": "SNES Modder Team",
  "files": [
    "dist/"
  ],
  "keywords": [
    "assembly",
    "disassembly",
    "mcp",
    "reverse-engineering",
    "snes",
    "zelda3"
  ],
  "license": "MIT"
}<|MERGE_RESOLUTION|>--- conflicted
+++ resolved
@@ -11,11 +11,7 @@
     "build": "tsc",
     "dev": "tsc --watch",
     "start": "node dist/index.js",
-<<<<<<< HEAD
-    "test": "echo \"No tests yet - skipping.\""
-=======
     "test": "node -e \"console.log('No tests yet - skipping');\""
->>>>>>> 9d9c79b9
   },
   "dependencies": {
     "@modelcontextprotocol/sdk": "1.17.0"
