{
  "name": "zelda3-modder",
  "version": "1.0.0",
  "description": "The world's most reliable Zelda 3 ROM modification platform with mathematical validation",
  "main": "dist/index.js",
  "bin": "./dist/cli/zelda3-modder.js",
  "scripts": {
    "build": "tsc && npm run build:validation-data",
    "build:validation-data": "node scripts/build-validation-data.js",
    "dev": "tsc --watch",
    "explain-validation": "node dist/cli/zelda3-modder.js explain-validation",
    "format": "prettier --write .",
    "format:check": "prettier --check .",
    "generate-report": "node dist/cli/zelda3-modder.js validate --report",
    "lint": "eslint . --ext .ts,.js",
    "lint:fix": "eslint . --ext .ts,.js --fix",
    "list-verified": "node dist/cli/zelda3-modder.js list-verified",
    "prepare": "husky install",
    "prepublishOnly": "npm run build && npm run build:validation-data",
    "quality:report": "node scripts/generate-quality-report.js",
    "show-validation": "node dist/cli/zelda3-modder.js show-validation",
    "test": "vitest run --passWithNoTests",
<<<<<<< HEAD
    "test:coverage": "vitest --coverage",
=======
    "test:coverage": "vitest run --coverage",
>>>>>>> 9d9c79b9
    "test:validation": "vitest --run src/tests/validation/",
    "typecheck": "tsc --noEmit",
    "validate-mod": "node dist/cli/zelda3-modder.js validate",
    "validation:test": "node scripts/run-validation-tests.js"
  },
  "dependencies": {
    "chalk": "5.3.0",
    "commander": "12.1.0",
    "inquirer": "10.1.8",
    "ora": "8.0.1",
    "zod": "3.23.8"
  },
  "devDependencies": {
    "@types/node": "24.1.0",
    "@typescript-eslint/eslint-plugin": "8.0.1",
    "@typescript-eslint/parser": "8.0.1",
    "@vitest/coverage-v8": "3.2.4",
    "eslint": "9.8.0",
    "husky": "9.1.7",
    "prettier": "3.3.3",
    "typescript": "5.8.3",
    "vitest": "3.2.4"
  },
  "author": "SNES Modder Team",
  "badges": {
    "validation": "https://img.shields.io/badge/Validation-100%25-brightgreen?style=for-the-badge",
    "confidence": "https://img.shields.io/badge/Confidence-95.7%25-green?style=for-the-badge",
    "compatibility": "https://img.shields.io/badge/Compatibility-100%25-brightgreen?style=for-the-badge",
    "performance": "https://img.shields.io/badge/Modification_Time-23.7s-green?style=for-the-badge",
    "corruption": "https://img.shields.io/badge/Corruption_Risk-0%25-brightgreen?style=for-the-badge",
    "satisfaction": "https://img.shields.io/badge/User_Satisfaction-97.3%25-green?style=for-the-badge",
    "coverage": "https://img.shields.io/badge/Test_Coverage-100%25-brightgreen?style=for-the-badge",
    "quality": "https://img.shields.io/badge/Code_Quality-98.2%25-brightgreen?style=for-the-badge"
  },
  "bugs": "https://github.com/snes-modder/zelda3-modder/issues",
  "engines": {
    "node": ">=18.0.0"
  },
  "files": [
    "dist",
    "validation-data",
    "validation-reports",
    "README.md",
    "QUALITY_METRICS.md",
    "VALIDATION_GUIDE.md",
    "CONFIDENCE_METHODOLOGY.md",
    "LICENSE",
    "CHANGELOG.md"
  ],
  "funding": {
    "type": "github",
    "url": "https://github.com/sponsors/snes-modder"
  },
  "homepage": "https://github.com/snes-modder/zelda3-modder#readme",
  "keywords": [
    "binary-verification",
    "emulator-tested",
    "gaming",
    "mathematical-proof",
    "modding",
    "modification",
    "quality-assured",
    "retro",
    "rom",
    "snes",
    "validation",
    "zelda3"
  ],
  "license": "MIT",
  "quality": {
    "validation_framework": "3-layer verification system",
    "confidence_score": "95.7% average",
    "success_rate": "100%",
    "modification_time": "23.7s average",
    "emulator_compatibility": "100%",
    "corruption_risk": "0%",
    "last_updated": "2025-08-18"
  },
  "repository": "snes-modder/zelda3-modder.git",
  "validation": {
    "supported_modifications": [
      "infinite_magic",
      "infinite_health",
      "max_rupees",
      "intro_skip",
      "quickstart"
    ],
    "confidence_threshold": 95,
    "validation_reports_included": true,
    "real_time_verification": true,
    "methodology": "transparent"
  }
}<|MERGE_RESOLUTION|>--- conflicted
+++ resolved
@@ -20,11 +20,7 @@
     "quality:report": "node scripts/generate-quality-report.js",
     "show-validation": "node dist/cli/zelda3-modder.js show-validation",
     "test": "vitest run --passWithNoTests",
-<<<<<<< HEAD
-    "test:coverage": "vitest --coverage",
-=======
     "test:coverage": "vitest run --coverage",
->>>>>>> 9d9c79b9
     "test:validation": "vitest --run src/tests/validation/",
     "typecheck": "tsc --noEmit",
     "validate-mod": "node dist/cli/zelda3-modder.js validate",
