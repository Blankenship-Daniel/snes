--- conflicted
+++ resolved
@@ -19,13 +19,8 @@
     "prepublishOnly": "npm run build && npm run build:validation-data",
     "quality:report": "node scripts/generate-quality-report.js",
     "show-validation": "node dist/cli/zelda3-modder.js show-validation",
-<<<<<<< HEAD
-    "test": "vitest --run --passWithNoTests",
-    "test:coverage": "vitest --coverage",
-=======
     "test": "vitest run --passWithNoTests",
     "test:coverage": "vitest run --coverage",
->>>>>>> 7e958d6d
     "test:validation": "vitest --run src/tests/validation/",
     "typecheck": "tsc --noEmit",
     "validate-mod": "node dist/cli/zelda3-modder.js validate",
