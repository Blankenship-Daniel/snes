--- conflicted
+++ resolved
@@ -11,77 +11,11 @@
 FAILED=0
 PASSED=0
 SKIPPED=0
-<<<<<<< HEAD
-=======
 SKIPPED_COMPARISONS=0
 BASE_ROM_AVAILABLE=1
->>>>>>> 9d9c79b9
 
 BASE_ROM_AVAILABLE=1
 if [ ! -f "$BASE_ROM" ]; then
-<<<<<<< HEAD
-    BASE_ROM_AVAILABLE=0
-    echo "⚠️  Base ROM not found: $BASE_ROM"
-    echo "   Binary diff checks will be skipped."
-    echo "   Place your legitimate zelda3.smc in the repository root to enable full validation."
-fi
-
-validate_rom() {
-    local rom_file="$1"
-    local mod_name="$2"
-    local description="$3"
-    
-    echo ""
-    echo "🧪 Testing: $mod_name"
-    echo "📝 Expected: $description"
-    
-    if [ ! -f "$rom_file" ]; then
-        echo "⏭️  Skipping: $mod_name (ROM not found at $rom_file)"
-        ((SKIPPED++))
-        return 0
-    fi
-    
-    # Basic validation: ROM is correct size
-    local size=$(stat -f%z "$rom_file" 2>/dev/null || stat -c%s "$rom_file")
-    if [ "$size" != "1048576" ]; then
-        echo "❌ Invalid ROM size: $size bytes (expected 1048576)"
-        ((FAILED++))
-        return 1
-    fi
-    
-    if [ "$BASE_ROM_AVAILABLE" -eq 1 ]; then
-        # Check if ROM is different from base
-        if cmp -s "$BASE_ROM" "$rom_file"; then
-            echo "❌ ROM identical to base - no modifications applied!"
-            ((FAILED++))
-            return 1
-        fi
-
-        # Count actual differences
-        local changes=$(cmp -l "$BASE_ROM" "$rom_file" | wc -l)
-        echo "✅ ROM validation passed"
-        echo "📊 Binary differences: $changes bytes changed"
-
-        # Show specific changes for infinite magic
-        if [[ "$mod_name" == *"infinite-magic"* ]]; then
-            echo "🔍 Magic-specific validation:"
-
-            # Check magic power byte (approximate location)
-            local magic_offset=503980
-            local base_byte=$(xxd -s $magic_offset -l 1 "$BASE_ROM" | cut -d' ' -f2)
-            local mod_byte=$(xxd -s $magic_offset -l 1 "$rom_file" | cut -d' ' -f2)
-
-            if [ "$base_byte" != "$mod_byte" ]; then
-                echo "✅ Magic system modified (offset $magic_offset: $base_byte → $mod_byte)"
-            else
-                echo "⚠️  Magic system unchanged at expected offset"
-            fi
-        fi
-    else
-        echo "⚠️  Skipping binary diff checks (base ROM unavailable)"
-        echo "✅ ROM validation passed (basic checks only)"
-        ((SKIPPED++))
-=======
   echo "⚠️  Base ROM not found: $BASE_ROM"
   echo "   Binary comparison checks will be skipped. Place the ROM in the repository root to restore full coverage."
   BASE_ROM_AVAILABLE=0
@@ -137,7 +71,6 @@
       else
         echo "⚠️  Magic system unchanged at expected offset"
       fi
->>>>>>> 9d9c79b9
     fi
   else
     echo "⚠️  Skipping binary comparison (base ROM unavailable)."
@@ -176,31 +109,6 @@
 echo "═══════════════════"
 echo "✅ Passed: $PASSED"
 echo "❌ Failed: $FAILED"
-<<<<<<< HEAD
-if [ "$SKIPPED" -gt 0 ]; then
-    echo "⏭️  Skipped: $SKIPPED"
-fi
-
-if [ $FAILED -eq 0 ]; then
-    echo "🎉 ALL VALIDATIONS PASSED!"
-    echo "✅ ROMs are properly modified"
-    echo "✅ File sizes are correct"
-    if [ "$BASE_ROM_AVAILABLE" -eq 1 ]; then
-        echo "✅ Binary changes detected"
-    else
-        echo "⚠️  Binary diff checks skipped"
-    fi
-    echo ""
-    echo "🚀 READY TO SHIP WITH CONFIDENCE!"
-else
-    echo "⚠️  Some validations failed - investigate before shipping"
-    exit 1
-fi
-
-if [ "$BASE_ROM_AVAILABLE" -eq 0 ]; then
-    echo ""
-    echo "ℹ️  Supply zelda3.smc to restore binary validation coverage."
-=======
 echo "🟡 Skipped: $SKIPPED"
 
 if [ "$SKIPPED_COMPARISONS" -gt 0 ]; then
@@ -226,5 +134,9 @@
 else
   echo "⚠️  Some validations failed - investigate before shipping"
   exit 1
->>>>>>> 9d9c79b9
+fi
+
+if [ "$BASE_ROM_AVAILABLE" -eq 0 ]; then
+    echo ""
+    echo "ℹ️  Supply zelda3.smc to restore binary validation coverage."
 fi